package computegardener

import (
	"context"
	"fmt"
	"strconv"
	"time"

	v1 "k8s.io/api/core/v1"
	metav1 "k8s.io/apimachinery/pkg/apis/meta/v1"
	"k8s.io/apimachinery/pkg/runtime"
	"k8s.io/client-go/tools/cache"
	"k8s.io/klog/v2"
	"k8s.io/kubernetes/pkg/scheduler/framework"
	metricsv1beta1client "k8s.io/metrics/pkg/client/clientset/versioned/typed/metrics/v1beta1"

	"k8s.io/utils/clock"

	"github.com/elevated-systems/compute-gardener-scheduler/pkg/computegardener/api"
	schedulercache "github.com/elevated-systems/compute-gardener-scheduler/pkg/computegardener/cache"
	"github.com/elevated-systems/compute-gardener-scheduler/pkg/computegardener/carbon"
	"github.com/elevated-systems/compute-gardener-scheduler/pkg/computegardener/common"
	"github.com/elevated-systems/compute-gardener-scheduler/pkg/computegardener/config"
	"github.com/elevated-systems/compute-gardener-scheduler/pkg/computegardener/metrics"
	"github.com/elevated-systems/compute-gardener-scheduler/pkg/computegardener/metrics/clients"
	"github.com/elevated-systems/compute-gardener-scheduler/pkg/computegardener/price"
)

const (
	// Name is the name of the plugin used in Registry and configurations.
	Name = "ComputeGardenerScheduler"
	// SchedulerName is the name used in pod specs to request this scheduler
	SchedulerName = "compute-gardener-scheduler"
)

// preFilterState is used to record that a pod passed the PreFilter phase
type preFilterState struct {
	passed bool
}

// Clone implements the StateData interface
func (s *preFilterState) Clone() framework.StateData {
	return &preFilterState{
		passed: s.passed,
	}
}

// ComputeGardenerScheduler is a scheduler plugin that implements carbon and price-aware scheduling
type ComputeGardenerScheduler struct {
	handle framework.Handle
	config *config.Config

	// Components
	apiClient        *api.Client
	cache            *schedulercache.Cache
	priceImpl        price.Implementation
	carbonImpl       carbon.Implementation
	clock            clock.Clock
	hardwareProfiler *metrics.HardwareProfiler

	// Metrics clients and components
	coreMetricsClient clients.CoreMetricsClient
	prometheusClient  *clients.PrometheusMetricsClient // Prometheus client for GPU metrics and historical queries
	metricsStore      metrics.PodMetricsStorage

	// Scheduler state
	startTime time.Time
	stopCh    chan struct{}

	// Delay tracking - track which pods were delayed and why (for metrics deduplication and savings calculation)
	carbonDelayedPods map[string]bool // Pods delayed by carbon constraints
	priceDelayedPods  map[string]bool // Pods delayed by price constraints
}

var (
	_ framework.PreFilterPlugin = &ComputeGardenerScheduler{}
	_ framework.FilterPlugin    = &ComputeGardenerScheduler{}
	_ framework.Plugin          = &ComputeGardenerScheduler{}
)

// New initializes a new plugin and returns it
func New(ctx context.Context, obj runtime.Object, h framework.Handle) (framework.Plugin, error) {
	// Load and validate configuration
	cfg, err := config.Load(obj)
	if err != nil {
		return nil, fmt.Errorf("failed to load config: %v", err)
	}

	// Initialize components - create cache first so it can be used by API client
	dataCache := schedulercache.New(cfg.Cache.CacheTTL, cfg.Cache.MaxCacheAge)

	// Initialize API client with cache
	apiClient := api.NewClient(
		cfg.Carbon.APIConfig,
		cfg.Cache,
		api.WithCache(dataCache),
	)

	// Initialize hardware profiler if hardware profiles are configured
	var hardwareProfiler *metrics.HardwareProfiler
	if cfg.Power.HardwareProfiles != nil {
		hardwareProfiler = metrics.NewHardwareProfiler(cfg.Power.HardwareProfiles)
		klog.V(2).InfoS("Hardware profiler initialized with profiles",
			"cpuProfiles", len(cfg.Power.HardwareProfiles.CPUProfiles),
			"gpuProfiles", len(cfg.Power.HardwareProfiles.GPUProfiles),
			"memProfiles", len(cfg.Power.HardwareProfiles.MemProfiles))

		// Log detailed information about CPU profiles
		for model, profile := range cfg.Power.HardwareProfiles.CPUProfiles {
			klog.V(2).InfoS("CPU profile loaded",
				"model", model,
				"idlePower", profile.IdlePower,
				"maxPower", profile.MaxPower)
		}

		// Log default power values
		klog.V(2).InfoS("Default power values configured",
			"defaultIdlePower", cfg.Power.DefaultIdlePower,
			"defaultMaxPower", cfg.Power.DefaultMaxPower)
	}

	// Initialize pricing implementation if enabled
	priceImpl, err := price.Factory(cfg.Pricing)
	if err != nil {
		return nil, fmt.Errorf("failed to initialize pricing implementation: %v", err)
	}

	if cfg.Pricing.Enabled {
		klog.InfoS("Price-aware scheduling enabled",
			"provider", cfg.Pricing.Provider,
			"numSchedules", len(cfg.Pricing.Schedules))

		for i, schedule := range cfg.Pricing.Schedules {
			klog.InfoS("Loaded pricing schedule",
				"index", i,
				"dayOfWeek", schedule.DayOfWeek,
				"startTime", schedule.StartTime,
				"endTime", schedule.EndTime,
				"peakRate", schedule.PeakRate,
				"offPeakRate", schedule.OffPeakRate)
		}
	} else {
		klog.InfoS("Price-aware scheduling disabled")
	}

	// Initialize carbon implementation if enabled
	var carbonImpl carbon.Implementation
	if cfg.Carbon.Enabled {
		carbonImpl = carbon.New(&cfg.Carbon, apiClient)
	}

	// Setup metrics clients - if metrics server is not available, they'll be nil
	var coreMetricsClient clients.CoreMetricsClient
	var prometheusClient *clients.PrometheusMetricsClient
	var metricsStore metrics.PodMetricsStorage

	// Setup downsampling strategy based on config
	var downsamplingStrategy metrics.DownsamplingStrategy
	switch cfg.Metrics.DownsamplingStrategy {
	case "lttb":
		downsamplingStrategy = &metrics.LTTBDownsampling{}
	case "timeBased":
		downsamplingStrategy = &metrics.SimpleTimeBasedDownsampling{}
	case "minMax":
		downsamplingStrategy = &metrics.MinMaxDownsampling{}
	default:
		// Default to time-based if not specified
		downsamplingStrategy = &metrics.SimpleTimeBasedDownsampling{}
	}

	// Initialize metrics store with the configured retention parameters
	if cfg.Metrics.SamplingInterval != "" {
		var retentionTime time.Duration
		if cfg.Metrics.PodRetention != "" {
			if retention, err := time.ParseDuration(cfg.Metrics.PodRetention); err == nil {
				retentionTime = retention
			} else {
				klog.ErrorS(err, "Invalid completed pod retention time, using default of 1h")
				retentionTime = 1 * time.Hour
			}
		} else {
			retentionTime = 1 * time.Hour
		}

		metricsStore = metrics.NewInMemoryStore(
			5*time.Minute, // Cleanup period
			retentionTime,
			cfg.Metrics.MaxSamplesPerPod,
			downsamplingStrategy,
		)

		// Try to initialize metrics client (will be nil if metrics-server not available)
		// We'll log at startup but continue even if it's not available
		if client, err := createMetricsClient(h); err == nil {
			coreMetricsClient = clients.NewK8sMetricsClient(client)
		} else {
			klog.ErrorS(err, "Failed to initialize metrics-server client, energy metrics will be limited")
		}

		// Initialize Prometheus metrics client - used for GPU metrics and historical carbon intensity queries
		if cfg.Metrics.Prometheus != nil && cfg.Metrics.Prometheus.URL != "" {
			klog.InfoS("Initializing Prometheus metrics client",
				"url", cfg.Metrics.Prometheus.URL)

			promClient, err := clients.NewPrometheusMetricsClient(cfg.Metrics.Prometheus.URL)
			if err != nil {
				klog.ErrorS(err, "Failed to initialize Prometheus metrics client")
				prometheusClient = nil
			} else {
				// Configure DCGM metrics if settings are provided
				if cfg.Metrics.Prometheus.DCGMPowerMetric != "" {
					promClient.SetDCGMPowerMetric(cfg.Metrics.Prometheus.DCGMPowerMetric)
				}
				if cfg.Metrics.Prometheus.DCGMUtilMetric != "" {
					promClient.SetDCGMUtilMetric(cfg.Metrics.Prometheus.DCGMUtilMetric)
				}

				// Set useDCGM based on config (default to true if not explicitly disabled)
				useDCGM := true // Default to true
				// Only change if explicitly set to false
				if cfg.Metrics.Prometheus.UseDCGM == false {
					useDCGM = false
				}
				promClient.SetUseDCGM(useDCGM)

				klog.InfoS("Prometheus metrics client configured",
					"useDCGM", useDCGM,
					"powerMetric", promClient.GetDCGMPowerMetric(),
					"utilMetric", promClient.GetDCGMUtilMetric())

				prometheusClient = promClient
			}
		} else {
			klog.V(2).InfoS("No Prometheus URL configured, Prometheus features disabled")
			prometheusClient = nil
		}
	}

	scheduler := &ComputeGardenerScheduler{
		handle:           h,
		config:           cfg,
		apiClient:        apiClient,
		cache:            dataCache,
		priceImpl:        priceImpl,
		carbonImpl:       carbonImpl,
		clock:            clock.RealClock{},
		hardwareProfiler: hardwareProfiler,

		// Metrics components
		coreMetricsClient: coreMetricsClient,
		prometheusClient:  prometheusClient,
		metricsStore:      metricsStore,

		startTime: time.Now(),
		stopCh:    make(chan struct{}),

		// Initialize delay tracking map
		carbonDelayedPods: make(map[string]bool),
		priceDelayedPods:  make(map[string]bool),
	}

	// Start health check worker
	go scheduler.healthCheckWorker(ctx)

	// Start metrics collection worker if enabled
	if scheduler.config.Metrics.SamplingInterval != "" {
		go scheduler.metricsCollectionWorker(ctx)
	} else {
		klog.V(2).InfoS("Metrics collection worker disabled - no sampling interval configured")
	}

	// Start carbon intensity cache refresh worker if carbon is enabled
	if scheduler.config.Carbon.Enabled && scheduler.carbonImpl != nil {
		go scheduler.carbonCacheRefreshWorker(ctx)
	}

	// Register pod informer with filtering to only track completion for pods using our scheduler
	if h.SharedInformerFactory() != nil {
		h.SharedInformerFactory().Core().V1().Pods().Informer().AddEventHandler(
			cache.FilteringResourceEventHandler{
				FilterFunc: func(obj interface{}) bool {
					pod, ok := obj.(*v1.Pod)
					if !ok {
						// Handle tombstone objects
						tombstone, ok := obj.(cache.DeletedFinalStateUnknown)
						if !ok {
							return false
						}
						pod, ok = tombstone.Obj.(*v1.Pod)
						if !ok {
							return false
						}
					}
					return pod.Spec.SchedulerName == SchedulerName || pod.Spec.SchedulerName == Name
				},
				Handler: cache.ResourceEventHandlerFuncs{
					UpdateFunc: func(oldObj, newObj interface{}) {
						newPod := newObj.(*v1.Pod)

						// Check for completion or failure
						isCompleted := false
						switch {
						case newPod.Status.Phase == v1.PodSucceeded:
							isCompleted = true
						case newPod.Status.Phase == v1.PodFailed:
							isCompleted = true
						case len(newPod.Status.ContainerStatuses) > 0:
							allTerminated := true
							for _, status := range newPod.Status.ContainerStatuses {
								if status.State.Terminated == nil {
									allTerminated = false
									break
								}
							}
							if allTerminated {
								isCompleted = true
							}
						}

						if isCompleted {
							klog.V(2).InfoS("Pod completed, handling completion",
								"pod", klog.KObj(newPod),
								"phase", newPod.Status.Phase,
								"nodeName", newPod.Spec.NodeName)
							scheduler.handlePodCompletion(newPod)
						}
					},
					DeleteFunc: func(obj interface{}) {
						// Handle pod deletion (like when scaling down deployments)
						var pod *v1.Pod
						var ok bool

						// Extract the pod from the object (which might be a tombstone)
						pod, ok = obj.(*v1.Pod)
						if !ok {
							// When a delete is observed, we sometimes get a DeletedFinalStateUnknown
							tombstone, ok := obj.(cache.DeletedFinalStateUnknown)
							if !ok {
								klog.V(2).InfoS("Error decoding object, invalid type")
								return
							}
							pod, ok = tombstone.Obj.(*v1.Pod)
							if !ok {
								klog.V(2).InfoS("Error decoding object tombstone, invalid type")
								return
							}
						}

						// Skip if pod doesn't have a node assigned
						if pod.Spec.NodeName == "" {
							return
						}

						// Check if this pod was already processed for completion
						if scheduler.metricsStore != nil {
							if history, found := scheduler.metricsStore.GetHistory(string(pod.UID)); found && history.Completed {
								klog.V(2).InfoS("Pod deletion detected, but already processed for completion",
									"pod", klog.KObj(pod),
									"phase", pod.Status.Phase)
								return
							}
						}

						klog.V(2).InfoS("Pod deleted, handling as completion",
							"pod", klog.KObj(pod),
							"phase", pod.Status.Phase,
							"nodeName", pod.Spec.NodeName)
						scheduler.handlePodCompletion(pod)
					},
				},
			},
		)
	} else {
		klog.V(2).InfoS("Skipping pod informer setup when handler nil (ex: testing)")
	}

	// Register node handlers for initialization and cleanup
	if h.SharedInformerFactory() != nil {
		h.SharedInformerFactory().Core().V1().Nodes().Informer().AddEventHandler(
			cache.ResourceEventHandlerFuncs{
				AddFunc: func(obj interface{}) {
					node, ok := obj.(*v1.Node)
					if !ok {
						return
					}
					// Initialize node with hardware profile if needed
					if scheduler.hardwareProfiler != nil {
						// Get node power profile with defaults applied
						if profile, err := scheduler.hardwareProfiler.GetNodePowerProfile(node); err == nil {
							var gpuModel string
							cpuModel, gpuModels := scheduler.hardwareProfiler.GetNodeHardwareInfo(node)
							if len(gpuModels) > 0 {
								gpuModel = gpuModels[0]
							} else {
								gpuModel = ""
							}
							memGB := float64(node.Status.Capacity.Memory().Value()) / (1024 * 1024 * 1024)
							klog.V(2).InfoS("Automatically detected node hardware profile",
								"node", node.Name,
								"idlePower", profile.IdlePower,
								"maxPower", profile.MaxPower,
								"cpuModel", cpuModel,
								"gpuModel", gpuModel != "" && gpuModel != "none",
								"pue", profile.PUE,
								"memGB", int(memGB))
						}
					}
				},
				UpdateFunc: func(oldObj, newObj interface{}) {
					// Check if changes occurred that might affect hardware profile
					oldNode, ok1 := oldObj.(*v1.Node)
					newNode, ok2 := newObj.(*v1.Node)
					if !ok1 || !ok2 {
						return
					}

					// Refresh hardware profile if node specs changed
					if scheduler.hardwareProfiler != nil && metrics.NodeSpecsChanged(oldNode, newNode) {
						klog.V(2).InfoS("Node specs changed, refreshing hardware profile", "node", newNode.Name)
						scheduler.hardwareProfiler.RefreshNodeCache(newNode)
					}
				},
				DeleteFunc: func(obj interface{}) {
					// Handle possible node deletion
					if node, ok := obj.(*v1.Node); ok && scheduler.hardwareProfiler != nil {
						// Could clean up any node-specific cached data here if needed
						klog.V(2).InfoS("Node deleted", "node", node.Name)
					}

					klog.V(2).InfoS("Handling shutdown", "plugin", scheduler.Name())
					scheduler.Close()
				},
			},
		)
	} else {
		klog.V(2).InfoS("Skipping node setup when handler nil (ex: testing)")
	}
	return scheduler, nil
}

// Name returns the name of the plugin
func (cs *ComputeGardenerScheduler) Name() string {
	return Name
}

// PreFilter implements the PreFilter interface
func (cs *ComputeGardenerScheduler) PreFilter(ctx context.Context, state *framework.CycleState, pod *v1.Pod) (*framework.PreFilterResult, *framework.Status) {
	klog.V(2).InfoS("PreFilter starting",
		"pod", klog.KObj(pod),
		"schedulerName", pod.Spec.SchedulerName,
		"hasGPU", hasGPURequest(pod))

	startTime := cs.clock.Now()
	defer func() {
		metrics.PodSchedulingLatency.WithLabelValues("prefilter").Observe(cs.clock.Since(startTime).Seconds())
	}()

	// Check if pod has been waiting too long
	if cs.hasExceededMaxDelay(pod) {
		metrics.SchedulingAttempts.WithLabelValues("max_delay_exceeded").Inc()
		return nil, framework.NewStatus(framework.Success, "maximum scheduling delay exceeded")
	}

	// Check if pod has annotation to opt-out
	if cs.isOptedOut(pod) {
		metrics.SchedulingAttempts.WithLabelValues("skipped").Inc()
		return nil, framework.NewStatus(framework.Success, "")
	}

	// Apply namespace-level energy budget if pod doesn't have one
	if err := cs.applyNamespaceEnergyBudget(ctx, pod); err != nil {
		klog.ErrorS(err, "Failed to apply namespace energy budget", "pod", klog.KObj(pod))
	}

	// Check pricing constraints if enabled
	if cs.config.Pricing.Enabled && cs.priceImpl != nil && !cs.isOptedOut(pod) {
		klog.V(3).InfoS("Checking price constraints in PreFilter",
			"pod", klog.KObj(pod),
			"enabled", cs.config.Pricing.Enabled)

		podUID := string(pod.UID)
		wasDelayed := cs.priceDelayedPods[podUID]

		if status := cs.priceImpl.CheckPriceConstraints(pod, cs.clock.Now()); !status.IsSuccess() {
			klog.V(2).InfoS("Price constraints check failed in PreFilter",
				"pod", klog.KObj(pod),
				"status", status.Message())

			// Get current rate and period
			rate := cs.priceImpl.GetCurrentRate(cs.clock.Now())
			period := "peak"
			if !cs.priceImpl.IsPeakTime(cs.clock.Now()) {
				period = "off-peak"
			}
			metrics.ElectricityRateGauge.WithLabelValues("tou", period).Set(rate)

			// Detect rising edge: pod was NOT delayed, now IS delayed
			if !wasDelayed {
				metrics.PriceBasedDelays.WithLabelValues(period).Inc()
				klog.V(2).InfoS("Detected rising edge of price-based delay",
					"pod", klog.KObj(pod),
					"podUID", podUID,
					"rate", rate,
					"period", period)
			}

			// Mark pod as currently price-delayed
			cs.priceDelayedPods[podUID] = true

			// Always update the annotation on price delay (captures latest rising edge)
			cs.recordInitialPriceMetric(ctx, pod)

			return nil, status
		}

		// Price constraints passed - mark pod as NOT currently price-delayed
		// This allows us to detect future rising edges
		if wasDelayed {
			klog.V(2).InfoS("Price constraints now satisfied, clearing delay state",
				"pod", klog.KObj(pod),
				"podUID", podUID)
		}
		cs.priceDelayedPods[podUID] = false
	}

	// Check carbon intensity constraints if enabled
	if cs.config.Carbon.Enabled && cs.carbonImpl != nil && !cs.isOptedOut(pod) {
		// Check if carbon constraint check is disabled for this pod
		if val, ok := pod.Annotations[common.AnnotationCarbonEnabled]; ok {
			if enabled, _ := strconv.ParseBool(val); !enabled {
				klog.V(2).InfoS("Carbon intensity check disabled via annotation",
					"pod", klog.KObj(pod))
			} else {
				// Process with carbon intensity check since it's explicitly enabled
				if result, status := cs.applyCarbonIntensityCheck(ctx, pod); !status.IsSuccess() {
					return result, status
				}
			}
		} else {
			// No explicit annotation, apply default carbon check
			if result, status := cs.applyCarbonIntensityCheck(ctx, pod); !status.IsSuccess() {
				return result, status
			}
		}
	}

	// Store any pod-specific information in cycle state for Filter stage
	// Currently we're keeping this lightweight - just marking that the pod passed PreFilter
	state.Write("compute-gardener-passed-prefilter", &preFilterState{passed: true})

	klog.V(2).InfoS("PreFilter completed successfully",
		"pod", klog.KObj(pod),
		"schedulerName", pod.Spec.SchedulerName)
	return nil, framework.NewStatus(framework.Success, "")
}

// PreFilterExtensions returns nil as this plugin does not need extensions
func (cs *ComputeGardenerScheduler) PreFilterExtensions() framework.PreFilterExtensions {
	return nil
}

// Filter implements the Filter interface
func (cs *ComputeGardenerScheduler) Filter(ctx context.Context, state *framework.CycleState, pod *v1.Pod, nodeInfo *framework.NodeInfo) *framework.Status {
	// Log start of filter for debugging
	klog.V(3).InfoS("Filter starting",
		"pod", klog.KObj(pod),
		"node", nodeInfo.Node().Name,
		"schedulerName", pod.Spec.SchedulerName)
	startTime := cs.clock.Now()

	var returnStatus *framework.Status
	defer func() {
		metrics.PodSchedulingLatency.WithLabelValues("filter").Observe(cs.clock.Since(startTime).Seconds())

		// Log the filter result with timing information
		if returnStatus != nil && !returnStatus.IsSuccess() {
			klog.V(2).InfoS("Node filtered out during scheduling",
				"pod", klog.KObj(pod),
				"node", nodeInfo.Node().Name,
				"reason", returnStatus.Message(),
				"code", returnStatus.Code().String(),
				"durationMs", cs.clock.Since(startTime).Milliseconds())
		} else {
			klog.V(3).InfoS("Node passed filter evaluation",
				"pod", klog.KObj(pod),
				"node", nodeInfo.Node().Name,
				"durationMs", cs.clock.Since(startTime).Milliseconds())
		}
	}()

	// Perform a soft check for prefilter state, but continue even if missing
	v, err := state.Read("compute-gardener-passed-prefilter")
	if err != nil || v == nil {
		// Log the issue but continue instead of failing
		klog.V(2).InfoS("Missing prefilter state but continuing with filter evaluation",
			"pod", klog.KObj(pod),
			"error", err,
			"stateFound", v != nil)
	} else {
		// If state exists, check if it's valid
		s, ok := v.(*preFilterState)
		if !ok || !s.passed {
			klog.V(2).InfoS("Invalid prefilter state but continuing with filter evaluation",
				"pod", klog.KObj(pod),
				"correctType", ok,
				"passed", ok && s.passed)
		}
	}

	// Check for opt-out annotation directly since we might not have prefilter state
	if cs.isOptedOut(pod) {
		klog.V(3).InfoS("Pod opted out of scheduling constraints", "pod", klog.KObj(pod))
		return framework.NewStatus(framework.Success, "")
	}

	node := nodeInfo.Node()
	if node == nil {
		return framework.NewStatus(framework.Error, "node not found")
	}

	// Check hardware profile energy efficiency if available
	if cs.hardwareProfiler != nil {
		klog.V(3).InfoS("Checking hardware profile for node", "node", node.Name)

		// Get node's power profile
		powerProfile, err := cs.hardwareProfiler.GetNodePowerProfile(node)
		if err == nil && powerProfile != nil {
			// Record PUE metric for the node
			metrics.NodePUE.WithLabelValues(node.Name).Set(powerProfile.PUE)

			// Calculate and record node efficiency
			nodeEfficiency := metrics.CalculateNodeEfficiency(node, powerProfile)
			metrics.NodeEfficiency.WithLabelValues(node.Name).Set(nodeEfficiency)

			// If pod has energy efficiency annotations, check if this node meets requirements
			if val, ok := pod.Annotations[common.AnnotationMaxPowerWatts]; ok {
				maxPower, err := strconv.ParseFloat(val, 64)
				if err == nil {
					klog.V(3).InfoS("Checking max power requirement", "pod", klog.KObj(pod), "maxPower", maxPower)

					// Check if pod has a GPU workload type specified
					workloadType := ""
					if wt, ok := pod.Annotations[common.AnnotationGPUWorkloadType]; ok {
						workloadType = wt
					}

					// Calculate effective power with PUE, considering workload type
					effectiveMaxPower := cs.hardwareProfiler.GetEffectivePower(powerProfile, false)

					// Apply workload type coefficient if specified
					if workloadType != "" && powerProfile.GPUWorkloadTypes != nil {
						if coefficient, ok := powerProfile.GPUWorkloadTypes[workloadType]; ok && coefficient > 0 {
							// Adjust GPU power based on workload type coefficient
							if powerProfile.MaxGPUPower > 0 {
								// Calculate adjusted max power by applying coefficient to GPU power only
								adjustedGPUPower := powerProfile.MaxGPUPower * coefficient
								klog.V(3).InfoS("Adjusting GPU power for workload type",
									"node", node.Name,
									"workloadType", workloadType,
									"originalGPUPower", powerProfile.MaxGPUPower,
									"adjustedGPUPower", adjustedGPUPower,
									"coefficient", coefficient)

								// Recalculate effective power with workload-adjusted GPU power
								effectiveMaxPower = (powerProfile.MaxPower * powerProfile.PUE) +
									(adjustedGPUPower * powerProfile.GPUPUE)
							}
						}
					}

					if effectiveMaxPower > maxPower {
						// Node's max power exceeds pod's requirement
						klog.V(2).InfoS("Filtered node due to power requirements",
							"node", node.Name,
							"nodePower", effectiveMaxPower,
							"podMaxPower", maxPower,
							"basePower", powerProfile.MaxPower,
							"pue", powerProfile.PUE,
							"workloadType", workloadType)

						// Record the filtering in metrics
						metrics.PowerFilteredNodes.WithLabelValues("max_power").Inc()

						return framework.NewStatus(framework.Unschedulable,
							fmt.Sprintf("node power profile (%.1f W) exceeds pod max power requirement (%.1f W)",
								effectiveMaxPower, maxPower))
					} else {
						klog.V(3).InfoS("Node power within pod requirement",
							"node", node.Name,
							"nodePower", effectiveMaxPower,
							"podMaxPower", maxPower)
					}
				}
			}

			// Check power efficiency ratio if specified
			if val, ok := pod.Annotations[common.AnnotationMinEfficiency]; ok {
				minEfficiency, err := strconv.ParseFloat(val, 64)
				if err == nil {
					klog.V(3).InfoS("Checking minimum efficiency requirement",
						"pod", klog.KObj(pod),
						"minEfficiency", minEfficiency)

					if nodeEfficiency < minEfficiency {
						klog.V(2).InfoS("Filtered node due to efficiency requirements",
							"node", node.Name,
							"nodeEfficiency", nodeEfficiency,
							"minEfficiency", minEfficiency)

						// Record the filtering in metrics
						metrics.PowerFilteredNodes.WithLabelValues("efficiency").Inc()

						return framework.NewStatus(framework.Unschedulable,
							"node efficiency below pod's minimum requirement")
					} else {
						klog.V(3).InfoS("Node efficiency meets pod requirement",
							"node", node.Name,
							"nodeEfficiency", nodeEfficiency,
							"minEfficiency", minEfficiency)
					}
				}
			}
		} else {
			klog.V(3).InfoS("Failed to get hardware profile",
				"pod", klog.KObj(pod),
				"node", node.Name,
				"error", err)
		}
	} else {
		klog.V(3).InfoS("Hardware profiler not enabled", "pod", klog.KObj(pod))
	}

	// Record bind-time carbon intensity and electricity rate for savings calculation
	// This is called only when the pod passes all filter checks and will bind to this node
	cs.recordBindTimeMetrics(ctx, pod)

	return framework.NewStatus(framework.Success, "")
}

// recordBindTimeMetrics records the carbon intensity and electricity rate at bind time
// for accurate savings calculation. This captures the conditions when the pod actually binds.
func (cs *ComputeGardenerScheduler) recordBindTimeMetrics(ctx context.Context, pod *v1.Pod) {
	// Don't modify the pod if it's opted out of compute gardener scheduling
	if cs.isOptedOut(pod) {
		return
	}

	// Only proceed if we have initial annotations to compare against
	if pod.Annotations == nil {
		return
	}

	hasInitialCarbon := pod.Annotations[common.AnnotationInitialCarbonIntensity] != ""
	hasInitialRate := pod.Annotations[common.AnnotationInitialElectricityRate] != ""

	if !hasInitialCarbon && !hasInitialRate {
		return
	}

	// Record current intensities as annotations for the pod completion calculation
	// We'll overwrite the first metrics record with these bind-time values
	podCopy := pod.DeepCopy()
	needsUpdate := false

	// Record bind-time carbon intensity if we have initial carbon to compare against
	if hasInitialCarbon && cs.config.Carbon.Enabled && cs.carbonImpl != nil {
		currentIntensity, err := cs.carbonImpl.GetCurrentIntensity(ctx)
		if err == nil && currentIntensity > 0 {
<<<<<<< HEAD
			bindTime := cs.clock.Now()
			// Store bind-time intensity and timestamp - we'll use these for counterfactual calculation
			podCopy.Annotations[common.AnnotationBindCarbonIntensity] = strconv.FormatFloat(currentIntensity, 'f', 2, 64)
			podCopy.Annotations[common.AnnotationBindTimestamp] = bindTime.Format(time.RFC3339)
=======
			// Store bind-time intensity - we'll use this in pod completion for accurate calculation
			podCopy.Annotations[common.AnnotationBindTimeCarbonIntensity] = strconv.FormatFloat(currentIntensity, 'f', 2, 64)
>>>>>>> 22700b77
			needsUpdate = true
			klog.V(2).InfoS("Recorded bind-time carbon intensity",
				"pod", klog.KObj(pod),
				"bindTimeIntensity", currentIntensity,
				"bindTimestamp", bindTime)
		}
	}

	// Record bind-time electricity rate if we have initial rate to compare against
	if hasInitialRate && cs.config.Pricing.Enabled && cs.priceImpl != nil {
		currentRate := cs.priceImpl.GetCurrentRate(cs.clock.Now())
		if currentRate > 0 {
<<<<<<< HEAD
			podCopy.Annotations[common.AnnotationBindElectricityRate] = strconv.FormatFloat(currentRate, 'f', 4, 64)
=======
			podCopy.Annotations[common.AnnotationBindTimeElectricityRate] = strconv.FormatFloat(currentRate, 'f', 4, 64)
>>>>>>> 22700b77
			needsUpdate = true
			klog.V(2).InfoS("Recorded bind-time electricity rate",
				"pod", klog.KObj(pod),
				"bindTimeRate", currentRate)
		}
	}

	// Update pod annotations if we have new data
	if needsUpdate {
		if _, err := cs.handle.ClientSet().CoreV1().Pods(pod.Namespace).Update(ctx, podCopy, metav1.UpdateOptions{}); err != nil {
			klog.ErrorS(err, "Failed to update pod with bind-time metrics",
				"pod", klog.KObj(pod))
		}
	}
}

// Close cleans up resources
func (cs *ComputeGardenerScheduler) Close() error {
	close(cs.stopCh)
	cs.apiClient.Close()
	cs.cache.Close()

	// Close metrics store if configured
	if cs.metricsStore != nil {
		cs.metricsStore.Close()
	}

	return nil
}

// createMetricsClient creates a client for the Kubernetes metrics API
func createMetricsClient(handle framework.Handle) (metricsv1beta1client.PodMetricsInterface, error) {
	config := *handle.KubeConfig()

	// Create a metrics client using the scheduler's kubeconfig
	metricsClient, err := metricsv1beta1client.NewForConfig(&config)
	if err != nil {
		return nil, fmt.Errorf("failed to create metrics client: %v", err)
	}

	// Return the pod metrics interface
	return metricsClient.PodMetricses(""), nil
}

// applyNamespaceEnergyBudget checks for namespace level energy budget policies and applies them to the pod if needed
func (cs *ComputeGardenerScheduler) applyNamespaceEnergyBudget(ctx context.Context, pod *v1.Pod) error {
	// TODO: Implement namespace energy budget policy application
	// This is a placeholder implementation
	return nil
}

func (cs *ComputeGardenerScheduler) hasExceededMaxDelay(pod *v1.Pod) bool {
	if creationTime := pod.CreationTimestamp; !creationTime.IsZero() {
		// Check for pod-level max delay annotation
		maxDelay := cs.config.Scheduling.MaxSchedulingDelay
		if val, ok := pod.Annotations[common.AnnotationMaxSchedulingDelay]; ok {
			if d, err := time.ParseDuration(val); err == nil {
				maxDelay = d
			} else {
				klog.ErrorS(err, "Invalid max scheduling delay annotation",
					"pod", pod.Name,
					"namespace", pod.Namespace,
					"value", val)
			}
		}
		return cs.clock.Since(creationTime.Time) > maxDelay
	}
	return false
}

func (cs *ComputeGardenerScheduler) isOptedOut(pod *v1.Pod) bool {
	return pod.Annotations[common.AnnotationSkip] == "true"
}

// applyCarbonIntensityCheck performs carbon intensity threshold checks and returns appropriate status
func (cs *ComputeGardenerScheduler) applyCarbonIntensityCheck(ctx context.Context, pod *v1.Pod) (*framework.PreFilterResult, *framework.Status) {
	// Get pod-specific threshold if it exists, otherwise use the global threshold
	threshold := cs.config.Carbon.IntensityThreshold
	if threshStr, ok := pod.Annotations[common.AnnotationCarbonIntensityThreshold]; ok {
		if threshVal, err := strconv.ParseFloat(threshStr, 64); err == nil {
			threshold = threshVal
			klog.V(2).InfoS("Using pod-specific carbon intensity threshold",
				"pod", klog.KObj(pod),
				"threshold", threshold)
		} else {
			klog.ErrorS(err, "Invalid carbon intensity threshold annotation, using global threshold",
				"pod", klog.KObj(pod),
				"annotation", threshStr,
				"globalThreshold", threshold)
		}
	}

	// Check carbon intensity with data quality information
	intensityData, err := cs.carbonImpl.GetCurrentIntensityWithStatus(ctx)
	if err != nil {
		klog.ErrorS(err, "Failed to get carbon intensity in PreFilter, allowing pod",
			"pod", klog.KObj(pod))
		return nil, framework.NewStatus(framework.Success, "")
	}
	currentIntensity := intensityData.Value

	// Update metrics regardless of threshold check result
	metrics.CarbonIntensityGauge.WithLabelValues(cs.config.Carbon.APIConfig.Region, intensityData.DataStatus).Set(currentIntensity)

	podUID := string(pod.UID)
	wasDelayed := cs.carbonDelayedPods[podUID]

	if currentIntensity > threshold {
		msg := fmt.Sprintf("Current carbon intensity (%.2f) exceeds threshold (%.2f)",
			currentIntensity, threshold)
		klog.V(2).InfoS("Carbon intensity check failed in PreFilter",
			"pod", klog.KObj(pod),
			"currentIntensity", currentIntensity,
			"threshold", threshold,
			"usingPodSpecificThreshold", threshold != cs.config.Carbon.IntensityThreshold)

		// Detect rising edge: pod was NOT delayed, now IS delayed
		if !wasDelayed {
			metrics.CarbonBasedDelays.WithLabelValues(cs.config.Carbon.APIConfig.Region).Inc()
			klog.V(2).InfoS("Detected rising edge of carbon-based delay",
				"pod", klog.KObj(pod),
				"podUID", podUID,
				"currentIntensity", currentIntensity)
		}

		// Mark pod as currently carbon-delayed
		cs.carbonDelayedPods[podUID] = true

		// Only record initial carbon metric on the FIRST delay (rising edge)
		// This ensures we capture the true initial intensity when delay first occurred
		if !wasDelayed {
			cs.recordInitialCarbonMetric(ctx, pod)
		}

		return nil, framework.NewStatus(framework.Unschedulable, msg)
	}

	// Carbon intensity is below threshold - mark pod as NOT currently carbon-delayed
	// This allows us to detect future rising edges
	if wasDelayed {
		klog.V(2).InfoS("Carbon intensity now below threshold, clearing delay state",
			"pod", klog.KObj(pod),
			"podUID", podUID,
			"currentIntensity", currentIntensity,
			"threshold", threshold)
	}
	cs.carbonDelayedPods[podUID] = false

	return nil, framework.NewStatus(framework.Success, "")
}

// recordInitialCarbonMetric records the carbon intensity at the time of a carbon-based delay.
// This is called on every rising edge of carbon delay to capture the most recent baseline
// for accurate savings calculations. Always overwrites any existing annotation.
func (cs *ComputeGardenerScheduler) recordInitialCarbonMetric(ctx context.Context, pod *v1.Pod) {
	// Don't modify the pod if it's opted out of compute gardener scheduling
	if cs.isOptedOut(pod) {
		return
	}

	// Only proceed if carbon is enabled
	if !cs.config.Carbon.Enabled || cs.carbonImpl == nil {
		return
	}

	// Get current carbon intensity
	currentIntensity, err := cs.carbonImpl.GetCurrentIntensity(ctx)
	if err != nil || currentIntensity <= 0 {
		return
	}

	// Create a client to update the pod
	clientset := cs.handle.ClientSet()

	// Make a copy of the pod to modify
	podCopy := pod.DeepCopy()
	if podCopy.Annotations == nil {
		podCopy.Annotations = make(map[string]string)
	}

	// Check if we're updating an existing annotation
	oldValue := podCopy.Annotations[common.AnnotationInitialCarbonIntensity]
	podCopy.Annotations[common.AnnotationInitialCarbonIntensity] = strconv.FormatFloat(currentIntensity, 'f', 2, 64)

	// Also record the timestamp for counterfactual emissions calculation
	initialTime := cs.clock.Now()
	podCopy.Annotations[common.AnnotationInitialTimestamp] = initialTime.Format(time.RFC3339)

	// Attempt to update the pod
	_, err = clientset.CoreV1().Pods(pod.Namespace).Update(ctx, podCopy, metav1.UpdateOptions{})
	if err == nil {
		if oldValue != "" {
			klog.V(2).InfoS("Updated pod carbon intensity annotation (rising edge)",
				"pod", klog.KObj(pod),
				"oldIntensity", oldValue,
				"newIntensity", currentIntensity,
				"timestamp", initialTime)
		} else {
			klog.V(2).InfoS("Set initial pod carbon intensity annotation",
				"pod", klog.KObj(pod),
				"carbonIntensity", currentIntensity,
				"timestamp", initialTime)
		}
	} else {
		klog.V(3).InfoS("Failed to update pod with carbon intensity annotation",
			"pod", klog.KObj(pod),
			"error", err)
	}
}

// recordInitialPriceMetric records the electricity rate at the time of a price-based delay.
// This is called on every rising edge of price delay to capture the most recent baseline
// for accurate cost savings calculations. Always overwrites any existing annotation.
func (cs *ComputeGardenerScheduler) recordInitialPriceMetric(ctx context.Context, pod *v1.Pod) {
	// Don't modify the pod if it's opted out of compute gardener scheduling
	if cs.isOptedOut(pod) {
		return
	}

	// Only proceed if pricing is enabled
	if !cs.config.Pricing.Enabled || cs.priceImpl == nil {
		return
	}

	// Get current electricity rate
	currentRate := cs.priceImpl.GetCurrentRate(cs.clock.Now())
	if currentRate <= 0 {
		return
	}

	// Create a client to update the pod
	clientset := cs.handle.ClientSet()

	// Make a copy of the pod to modify
	podCopy := pod.DeepCopy()
	if podCopy.Annotations == nil {
		podCopy.Annotations = make(map[string]string)
	}

	// Check if we're updating an existing annotation
	oldValue := podCopy.Annotations[common.AnnotationInitialElectricityRate]
	podCopy.Annotations[common.AnnotationInitialElectricityRate] = strconv.FormatFloat(currentRate, 'f', 6, 64)

	// Attempt to update the pod
	_, err := clientset.CoreV1().Pods(pod.Namespace).Update(ctx, podCopy, metav1.UpdateOptions{})
	if err == nil {
		if oldValue != "" {
			klog.V(2).InfoS("Updated pod electricity rate annotation (rising edge)",
				"pod", klog.KObj(pod),
				"oldRate", oldValue,
				"newRate", currentRate)
		} else {
			klog.V(2).InfoS("Set initial pod electricity rate annotation",
				"pod", klog.KObj(pod),
				"electricityRate", currentRate)
		}
	} else {
		klog.V(3).InfoS("Failed to update pod with electricity rate annotation",
			"pod", klog.KObj(pod),
			"error", err)
	}
}

func (cs *ComputeGardenerScheduler) healthCheckWorker(ctx context.Context) {
	ticker := time.NewTicker(30 * time.Second)
	defer ticker.Stop()

	for {
		select {
		case <-cs.stopCh:
			return
		case <-ticker.C:
			if err := cs.healthCheck(ctx); err != nil {
				klog.ErrorS(err, "Health check failed")
			}
		}
	}
}

func (cs *ComputeGardenerScheduler) healthCheck(ctx context.Context) error {
	// Check cache health
	regions := cs.cache.GetRegions()

	// Evaluate cache state
	emptyCache := len(regions) == 0
	hasFreshData := false

	if !emptyCache {
		// Check if any region has fresh data
		for _, region := range regions {
			if _, fresh := cs.cache.Get(region); fresh {
				hasFreshData = true
				break
			}
		}
	}

	// Only enforce cache health checks if carbon is enabled and cache should be initialized
	// An empty cache is allowed and normal during initial startup or when carbon features aren't being used
	if cs.config.Carbon.Enabled && !emptyCache && !hasFreshData {
		// If we have regions but no fresh data, that's a problem
		return fmt.Errorf("cache health check failed: no fresh data available")
	}

	// If carbon awareness enabled, verify API health
	if cs.config.Carbon.Enabled && cs.carbonImpl != nil {
		_, err := cs.carbonImpl.GetCurrentIntensity(ctx)
		if err != nil {
			return fmt.Errorf("carbon API health check failed: %v", err)
		}
	}

	// If pricing enabled, verify we can get current rate
	if cs.config.Pricing.Enabled && cs.priceImpl != nil {
		rate := cs.priceImpl.GetCurrentRate(cs.clock.Now())
		if rate < 0 {
			return fmt.Errorf("pricing health check failed: invalid rate returned")
		}
	}

	return nil
}

// hasGPURequest checks if a pod is requesting GPU resources
func hasGPURequest(pod *v1.Pod) bool {
	for _, container := range pod.Spec.Containers {
		if gpu, ok := container.Resources.Requests["nvidia.com/gpu"]; ok && !gpu.IsZero() {
			return true
		}
	}
	return false
}

// carbonCacheRefreshWorker refreshes the carbon intensity cache at regular intervals
// to ensure that the cache never becomes stale when scheduling decisions are made
func (cs *ComputeGardenerScheduler) carbonCacheRefreshWorker(ctx context.Context) {
	// Calculate refresh interval as 1/3 of the cache TTL to ensure we always have fresh data
	refreshInterval := cs.config.Cache.CacheTTL / 3

	// Ensure the interval is not too short or too long
	if refreshInterval < 10*time.Second {
		refreshInterval = 10 * time.Second // Minimum 10 seconds
	} else if refreshInterval > 5*time.Minute {
		refreshInterval = 5 * time.Minute // Maximum 5 minutes
	}

	klog.InfoS("Starting carbon intensity cache refresh worker",
		"refreshInterval", refreshInterval.String(),
		"cacheTTL", cs.config.Cache.CacheTTL.String(),
		"region", cs.config.Carbon.APIConfig.Region)

	ticker := time.NewTicker(refreshInterval)
	defer ticker.Stop()

	// Get all regions that need to be refreshed
	regions := []string{cs.config.Carbon.APIConfig.Region}

	// Initial refresh on startup
	cs.refreshCarbonCache(ctx, regions)

	for {
		select {
		case <-cs.stopCh:
			klog.V(2).InfoS("Stopping carbon intensity cache refresh worker")
			return
		case <-ticker.C:
			cs.refreshCarbonCache(ctx, regions)
		}
	}
}

// refreshCarbonCache refreshes the carbon intensity data for given regions
func (cs *ComputeGardenerScheduler) refreshCarbonCache(ctx context.Context, regions []string) {
	for _, region := range regions {
		// Create a context with timeout for the API request
		requestCtx, cancel := context.WithTimeout(ctx, 30*time.Second)

		// Force refresh by calling GetCurrentIntensityWithStatus which will update the cache
		intensityData, err := cs.carbonImpl.GetCurrentIntensityWithStatus(requestCtx)

		// Always cancel the context after use to prevent leaks
		cancel()

		if err != nil {
			klog.ErrorS(err, "Failed to refresh carbon intensity cache",
				"region", region)
		} else {
			klog.V(2).InfoS("Successfully refreshed carbon intensity cache",
				"region", region,
				"intensity", intensityData.Value,
				"dataStatus", intensityData.DataStatus)

			// Update metrics
			metrics.CarbonIntensityGauge.WithLabelValues(region, intensityData.DataStatus).Set(intensityData.Value)
		}
	}
}<|MERGE_RESOLUTION|>--- conflicted
+++ resolved
@@ -766,15 +766,10 @@
 	if hasInitialCarbon && cs.config.Carbon.Enabled && cs.carbonImpl != nil {
 		currentIntensity, err := cs.carbonImpl.GetCurrentIntensity(ctx)
 		if err == nil && currentIntensity > 0 {
-<<<<<<< HEAD
 			bindTime := cs.clock.Now()
 			// Store bind-time intensity and timestamp - we'll use these for counterfactual calculation
 			podCopy.Annotations[common.AnnotationBindCarbonIntensity] = strconv.FormatFloat(currentIntensity, 'f', 2, 64)
 			podCopy.Annotations[common.AnnotationBindTimestamp] = bindTime.Format(time.RFC3339)
-=======
-			// Store bind-time intensity - we'll use this in pod completion for accurate calculation
-			podCopy.Annotations[common.AnnotationBindTimeCarbonIntensity] = strconv.FormatFloat(currentIntensity, 'f', 2, 64)
->>>>>>> 22700b77
 			needsUpdate = true
 			klog.V(2).InfoS("Recorded bind-time carbon intensity",
 				"pod", klog.KObj(pod),
@@ -787,11 +782,7 @@
 	if hasInitialRate && cs.config.Pricing.Enabled && cs.priceImpl != nil {
 		currentRate := cs.priceImpl.GetCurrentRate(cs.clock.Now())
 		if currentRate > 0 {
-<<<<<<< HEAD
 			podCopy.Annotations[common.AnnotationBindElectricityRate] = strconv.FormatFloat(currentRate, 'f', 4, 64)
-=======
-			podCopy.Annotations[common.AnnotationBindTimeElectricityRate] = strconv.FormatFloat(currentRate, 'f', 4, 64)
->>>>>>> 22700b77
 			needsUpdate = true
 			klog.V(2).InfoS("Recorded bind-time electricity rate",
 				"pod", klog.KObj(pod),
